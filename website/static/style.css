--- conflicted
+++ resolved
@@ -61,9 +61,6 @@
     margin-left: auto;
     margin-right: auto;
 }
-<<<<<<< HEAD
-=======
-
 #gmailAndMedia #gmail {
     display: flex;
     align-items: center;
@@ -343,5 +340,4 @@
 
 #mobileNavbar {
   background-color: #2B4E72;
-}
->>>>>>> cccbd984
+}