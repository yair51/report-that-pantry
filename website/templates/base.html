--- conflicted
+++ resolved
@@ -85,11 +85,7 @@
               <a class="nav-item nav-link {% if title == 'info@reportthatpantry.org' %}active{% endif %}" id="gmail" href="https://mail.google.com/mail/u/0/?tab=rm&ogbl#inbox?compose=GTvVlcSDbFRZKdBBMszssgZXzThgpZgFvDrMsQTRLzVbLhsLldfcTmWRWtgWXHxrtNCBkftZJPgSD">info@reportthatpantry.org</a>
               
               <div id="media">
-<<<<<<< HEAD
-                <a href="https://www.facebook.com/reportthatpantry"><img class="nav-item" src="{{ url_for('static', filename='logo_facebook.webp') }}" alt="Facebook" style="width: 20px; height: 20px;" id="facebookLogo"></a>
-=======
                 <a target="_blank" href="https://www.facebook.com/reportthatpantry"><img class="nav-item" src="{{ url_for('static', filename='logo_facebook.webp') }}" alt="Facebook" style="width: 20px; height: 20px;" id="facebookLogo"></a>
->>>>>>> db63f1ad
                 <!-- <img class="nav-item" src="https://cdn.discordapp.com/attachments/784090044893364225/855425103000240148/new-instagram-logo-white-border-icon-png-large.png" alt="Instagram" style="width: 20px; height: 20px;" id="instaLogo"> -->
               </div>
             </div>
