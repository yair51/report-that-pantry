--- conflicted
+++ resolved
@@ -63,14 +63,10 @@
                         <div id="instructions" class="modal">
                             <div class="modal-content">
                                 <span class="close">&times;</span>
-<<<<<<< HEAD
-                                <p style="text-align: center">Attach this printout to the front of your pantry. After that, this location will be fully set up. The generated QR code will redirect users to the report page.</p>
-=======
                                 {% if isNew == 1 %}
                                     <p style="text-align: center; font-size: large;">Location successfully added</p>
                                 {% endif %}
                                 <p style="text-align: center">Attach this printout to your pantry. The generated QR code will redirect users to the report page.</p>
->>>>>>> fd83239a
                             </div>
                         </div>
                     </div>
