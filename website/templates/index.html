--- conflicted
+++ resolved
@@ -2,7 +2,6 @@
 {% block content %}
     <!-- Table -->
     <div class="container text-center">
-<<<<<<< HEAD
         <h3>Thank you for your interest in supporting B’nai Torah TLC Program’s Little Free Pantry</h3>
         <div class="row">
                 <h5 class="col-sm-6">Little Free Pantries are free self-serve food pantries located in high traffic areas around South Florida. The model is simple, those who can afford leave food and those in need take - no questions asked. <br>A wide assortment of food can be found at any given time including cereal, mac and cheese, canned food, chips, protein bars, and anything else that doesn’t need refrigeration.</h5>
@@ -11,10 +10,7 @@
         <div class="row">
             <h3 class="col">Thank you for your interest in supporting B’nai Torah TLC Program’s Little Free Pantry</h>
         </div>
-=======
-        <h3>Thank you for your interest in supporting B’nai Torah TLC Program’s Little Free Pantryss</h3>
-        <img class="img-fluid" src="{{ url_for('static', filename='pantrya.jpg') }}" alt="Pantry" style="margin-bottom: 50px;">
->>>>>>> f9a4870c
+
         <h2>Map</h2>
     <!-- <div class="embed-responsive embed-responsive-16by9"> -->
         <div class="row">
