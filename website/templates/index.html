--- conflicted
+++ resolved
@@ -53,11 +53,7 @@
                         <li id="instructionsList2">Stop by one of the pantries - any day, any time</li>
                         <li id="instructionsList2">Pull into a safe parking spot and fill the pantry</li>
                     </ol>
-<<<<<<< HEAD
-                    <a id="bottomHomeLinks" href="http://mapping.littlefreepantry.org/">Locations</a>
-=======
                     <a id="bottomHomeLinks" target="_blank" href="http://mapping.littlefreepantry.org/">Locations</a>
->>>>>>> db63f1ad
                 </div>
                 <div class="col" id="howToReport">
                     <h3>Report a Pantry</h3>
