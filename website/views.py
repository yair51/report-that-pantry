from flask import Blueprint, render_template, request, flash, jsonify, redirect, url_for
from flask_login import login_required, current_user
from sqlalchemy.sql.expression import true
from .models import Location, LocationStatus, Organization, User
from . import db
import json
from datetime import datetime
from time import mktime
from sqlalchemy import func

views = Blueprint('views', __name__)


@views.route('/', methods=['GET', 'POST'])
@views.route('/index')
@views.route('/<int:id>')
@views.route('/<int:id>/')
def home(id=0):
    # # queries all of the locations
    locations = Location.query.all()

    # if id != 0:
        # location = Location.query.get(id)
        # weight = request.args.get('weight')
        # if weight:
        #     location.weight = weight
        #     db.session.commit()
    return render_template("index.html", user=current_user, locations=locations, title="Home")

# @views.route('/mission')
# def mission():
#     return render_template("mission.html", user=current_user, title="Mission")

@views.route('/locations', methods=['GET', 'POST'])
@views.route('/locations/<int:id>', methods=['GET', 'POST'])
def locations(id=0):
    editing = False
    # queries the location and the organization associated with it
    location = Location.query.get(id)
    current_org = 'none'
    pantrynum = id
    if id != 0:
        # sets editing to true if the post is being editing
        editing = True
        current_org = Organization.query.get(location.organization_id)
    if request.method == 'POST':
        name = request.form.get('name')
        # returns the org as an int representing organization_id
        organization_id = current_user.organization_id
        address = request.form.get('address')
        city = request.form.get('city')
        state = request.form.get('state')
        zip = request.form.get('zipCode')
        # if editing changes, reset all fields of the location to the current values
        if id != 0:
            location.name = name
            location.organization_id = current_user.organization_id
            location.address = address
            location.city = city
            location.state = state
            location.zip = zip
            db.session.commit()
            flash('Location edited.', category='success')
            return redirect(url_for("views.status"))

        else:
            # checks if the location exists
            location = Location.query.filter_by(address=address).first()
            if location:
                flash('Address already exists.', category='error')
                return redirect(url_for('views.locations'))
            else:
                # create a location with the following information
                new_location = Location(address=address, name=name, organization_id=organization_id, city=city, state=state, zip=zip)
                # adds the location to the database
                db.session.add(new_location)
                db.session.commit()
                id = new_location.id
                pantrynum = new_location.id
                # adds a new status row, with status set to full and last_updated to current time
                new_status = LocationStatus(status='Full', time=datetime.utcnow(), location_id=new_location.id)
                db.session.add(new_status)
                db.session.commit()

                # flash('Location added.', category='success')
                # sends user back to home page after new location is created
        return redirect(url_for("views.poster", id = pantrynum, isNew1 = 1))
    #locations = Location.query.all()
    organizations = Organization.query.all()
    return render_template("locations.html", user=current_user, editing=editing, location=location, title="Locations", organizations=organizations, current_org=current_org)

    # @views.route('/edit', methods=['GET','POST'])
    # def edit():
    #     return render_template("locations.html", user=current_user)


@views.route('/delete-location', methods=['POST'])
def delete_location():
    print("delete-location")
    location = json.loads(request.data)
    locationId = location['locationId']
    location = Location.query.get(locationId)
    if location:
        #if note.user_id == current_user.id:
        db.session.delete(location)
        db.session.commit()

    return jsonify({})

@views.route('report/<int:id>/')
@views.route('/report/<int:id>')
def report(id):
    location = Location.query.get(id)
    status = request.args.get('status')
    # a status is given, create add a new location_status to db for the current location
    if status:
        time = datetime.utcnow()
        new_status = LocationStatus(status=status, time=time, location_id=location.id)
        # sets the location's last update to current time and status to current status
        #location.last_update = time
        #location.current_status = status
        # adds new status to database and commits it
        db.session.add(new_status)
        db.session.commit()
        flash("Thank you for your feedback!", category='success')
        return redirect(url_for('views.home'))
        

    return render_template("report.html", user=current_user, title="Report")

@views.route('/status', methods=['GET', 'POST'])
def status():
    #state = 'FL'
    org = 0
    # if logged in, only shows locations affiliated with the user's organization
    if current_user.is_authenticated:
        org = current_user.organization_id
    if request.method == 'POST':
        # gets the org and state from dropdown
        org = int(request.form.get('org'))
        state = request.form.get('state')
    # only filters by organization if not requesting all organizations
    if org != 0:
        subquery = db.session.query(LocationStatus.location_id, LocationStatus.status, LocationStatus.time, Location.address, Location.city, Location.state, Organization.name, Location.name.label("location_name"), Location.zip,
        func.rank().over(order_by=LocationStatus.time.desc(),
        partition_by=LocationStatus.location_id).label('rnk')).filter(Location.id == LocationStatus.location_id, Location.organization_id == Organization.id, Location.organization_id == org).subquery()
    # subquery that joins both tables together and ranks them
    # only queries all locations if not specified further in filter
    else:
        subquery = db.session.query(LocationStatus.location_id, LocationStatus.status, LocationStatus.time, Location.address, Location.city, Location.state, Organization.name, Location.name.label("location_name"), Location.zip,
        func.rank().over(order_by=LocationStatus.time.desc(),
        partition_by=LocationStatus.location_id).label('rnk')).filter(Location.id == LocationStatus.location_id, Location.organization_id == Organization.id).subquery()
    # queries locations and takes the first locations
    locations = db.session.query(subquery).filter(
    subquery.c.rnk==1)
    # counts number of locations
    count = 0
    for location in locations:
        count += 1
        #print(location.time.strftime("%c"))
    #timezone = datetime.datetime.now().astimezone().tzinfo
    organizations = Organization.query.all()
    return render_template("status.html", user=current_user, title="Status", locations=locations, count=count, organizations=organizations, current_org=org)

@views.route('/team')
def team():
    return render_template("team.html", user=current_user, title="Team")

@views.route('/organizations', methods=['GET','POST'])
def organizations():
    if request.method == 'POST':
        name = request.form.get('name')
        address = request.form.get('address')
        # creates new organization
        org = Organization(name=name, address=address)
        # adds org to db
        db.session.add(org)
        db.session.commit()
        flash('Organization added. Now create an account under your organization.', category='success')
        return redirect(url_for('auth.sign_up'))
    return render_template("organizations.html", user=current_user, title="Add Organization")

# <<<<<<< HEAD
# @views.route('/poster<int:id>')
# @views.route('/poster/<int:id>')
# def poster(id):
#     return render_template("poster.html", user=current_user, title="Poster", pantrynumber = id)

@views.route('/logs/<int:id>')
@views.route('/logs/<int:id>/')
def logs(id):
    count = 0
    # count variable used for numbers on logs
    # queries location status table and shows only the current location based on the route
    logs = db.session.query(LocationStatus.time, LocationStatus.id, LocationStatus.status).filter(LocationStatus.location_id == id).order_by(LocationStatus.time.desc())
    for log in logs:
        count += 1
    return render_template("logs.html", user=current_user, title="Logs", logs=logs, count=count)

@views.route('/poster<int:isNew1>/<int:id>')
@views.route('/poster/<int:isNew1>/<int:id>')
def poster(isNew1, id):
    location = db.session.query(Location.name.label("location_name")).filter(Location.id == id)[0][0]
    return render_template("poster.html", user=current_user, title="Poster", pantrynumber = id, isNew = isNew1, name = location)


@views.route('/contactus', methods=['GET','POST'])
@views.route('/contact_us', methods=['GET','POST'])
def contact_us():
<<<<<<< HEAD
    return render_template('contact_us.html', user=current_user, title = 'Contact Us')
=======
    return render_template('contact_us.php', user=current_user, title = 'Contact Us')

@views.route('/about')
def about():
    return render_template('about.html', user=current_user, title='About Us')
>>>>>>> b557ba92
<|MERGE_RESOLUTION|>--- conflicted
+++ resolved
@@ -180,12 +180,6 @@
         return redirect(url_for('auth.sign_up'))
     return render_template("organizations.html", user=current_user, title="Add Organization")
 
-# <<<<<<< HEAD
-# @views.route('/poster<int:id>')
-# @views.route('/poster/<int:id>')
-# def poster(id):
-#     return render_template("poster.html", user=current_user, title="Poster", pantrynumber = id)
-
 @views.route('/logs/<int:id>')
 @views.route('/logs/<int:id>/')
 def logs(id):
@@ -207,12 +201,8 @@
 @views.route('/contactus', methods=['GET','POST'])
 @views.route('/contact_us', methods=['GET','POST'])
 def contact_us():
-<<<<<<< HEAD
     return render_template('contact_us.html', user=current_user, title = 'Contact Us')
-=======
-    return render_template('contact_us.php', user=current_user, title = 'Contact Us')
 
 @views.route('/about')
 def about():
-    return render_template('about.html', user=current_user, title='About Us')
->>>>>>> b557ba92
+    return render_template('about.html', user=current_user, title='About Us')