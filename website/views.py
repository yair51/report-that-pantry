--- conflicted
+++ resolved
@@ -197,7 +197,6 @@
     location = db.session.query(Location.name.label("location_name")).filter(Location.id == id)[0][0]
     return render_template("poster.html", user=current_user, title="Poster", pantrynumber = id, isNew = isNew1, name = location)
 
-<<<<<<< HEAD
 
 @views.route('/contactus', methods=['GET','POST'])
 @views.route('/contact_us', methods=['GET','POST'])
@@ -205,11 +204,6 @@
     return render_template('contact_us.html', user=current_user, title = 'Contact Us')
 
 @views.route('/about')
-def about():
-    return render_template('about.html', user=current_user, title='About Us')
-=======
-@views.route('/about')
 @views.route('/about/')
 def about():
-    return render_template("about.html", user=current_user, title="About Us")
->>>>>>> b6c18a79
+    return render_template('about.html', user=current_user, title='About Us')